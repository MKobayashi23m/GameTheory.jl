--- conflicted
+++ resolved
@@ -1,15 +1,5 @@
 module Games
 
-<<<<<<< HEAD
-using Clp
-using MathProgBase
-using QuantEcon
-
-# package code goes here
-include("normal_form_game.jl")
-include("repeated_game_util.jl")
-include("repeated_game.jl")
-=======
 # Packages
 
 # Type aliases #
@@ -25,28 +15,24 @@
 
 
 export Player, NormalFormGame,  # Types
->>>>>>> 38d81278
 
        # Type aliases
        Action, MixedAction, PureAction, ActionProfile,
 
        # Normal form game functions
  	   best_response, best_responses, is_best_response, payoff_vector,
-<<<<<<< HEAD
-       is_nash, pure2mixed, num_players, num_actions, num_opponents,
-       # Repeated Games
-       RepeatedGame, unpack, flow_u_1, flow_u_2, flow_u, best_dev_i,
-       best_dev_1, best_dev_2, best_dev_payoff_i, best_dev_payoff_1,
-       best_dev_payoff_2, worst_value_i, worst_value_1, worst_value_2,
-       worst_values, outerapproximation
-=======
        is_nash, pure2mixed, pure_strategy_NE,
 
        # General functions
        num_players, num_actions, num_opponents,
 
        # Nash Equilibrium
-       pure_nash
->>>>>>> 38d81278
+       pure_nash,
 
-end # module
+       # Repeated Games
+       RepeatedGame, unpack, flow_u_1, flow_u_2, flow_u, best_dev_i,
+       best_dev_1, best_dev_2, best_dev_payoff_i, best_dev_payoff_1,
+       best_dev_payoff_2, worst_value_i, worst_value_1, worst_value_2,
+       worst_values, outerapproximation
+
+end # module